package aws

import (
	"fmt"
	"log"
	"strings"
	"unicode"

	"github.com/hashicorp/terraform/helper/multierror"
	"github.com/mitchellh/goamz/aws"
	"github.com/mitchellh/goamz/ec2"
	"github.com/mitchellh/goamz/elb"
	"github.com/mitchellh/goamz/rds"

	awsGo "github.com/awslabs/aws-sdk-go/aws"
<<<<<<< HEAD
	awsAutoScaling "github.com/awslabs/aws-sdk-go/gen/autoscaling"
	awsRDS "github.com/awslabs/aws-sdk-go/gen/rds"
=======
	"github.com/awslabs/aws-sdk-go/gen/autoscaling"
>>>>>>> 53a75f63
	"github.com/awslabs/aws-sdk-go/gen/route53"
	"github.com/awslabs/aws-sdk-go/gen/s3"
)

type Config struct {
	AccessKey string
	SecretKey string
	Region    string
}

type AWSClient struct {
<<<<<<< HEAD
	ec2conn            *ec2.EC2
	elbconn            *elb.ELB
	autoscalingconn    *autoscaling.AutoScaling
	s3conn             *s3.S3
	rdsconn            *rds.Rds
	r53conn            *route53.Route53
	region             string
	awsAutoScalingconn *awsAutoScaling.AutoScaling
	awsRDSconn         *awsRDS.RDS
=======
	ec2conn         *ec2.EC2
	elbconn         *elb.ELB
	autoscalingconn *autoscaling.AutoScaling
	s3conn          *s3.S3
	rdsconn         *rds.Rds
	r53conn         *route53.Route53
	region          string
>>>>>>> 53a75f63
}

// Client configures and returns a fully initailized AWSClient
func (c *Config) Client() (interface{}, error) {
	var client AWSClient

	// Get the auth and region. This can fail if keys/regions were not
	// specified and we're attempting to use the environment.
	var errs []error
	log.Println("[INFO] Building AWS auth structure")
	auth, err := c.AWSAuth()
	if err != nil {
		errs = append(errs, err)
	}

	log.Println("[INFO] Building AWS region structure")
	region, err := c.AWSRegion()
	if err != nil {
		errs = append(errs, err)
	}

	if len(errs) == 0 {
		// store AWS region in client struct, for region specific operations such as
		// bucket storage in S3
		client.region = c.Region

		creds := awsGo.Creds(c.AccessKey, c.SecretKey, "")

		log.Println("[INFO] Initializing EC2 connection")
		client.ec2conn = ec2.New(auth, region)
		log.Println("[INFO] Initializing ELB connection")
		client.elbconn = elb.New(auth, region)
		log.Println("[INFO] Initializing AutoScaling connection")
		client.autoscalingconn = autoscaling.New(creds, c.Region, nil)
		log.Println("[INFO] Initializing S3 connection")
		client.s3conn = s3.New(creds, c.Region, nil)
		log.Println("[INFO] Initializing RDS connection")
		client.rdsconn = rds.New(auth, region)

		// aws-sdk-go uses v4 for signing requests, which requires all global
		// endpoints to use 'us-east-1'.
		// See http://docs.aws.amazon.com/general/latest/gr/sigv4_changes.html
		log.Println("[INFO] Initializing Route53 connection")
		client.r53conn = route53.New(creds, "us-east-1", nil)
<<<<<<< HEAD
		log.Println("[INFO] Initializing AWS Go AutoScaling connection")
		client.awsAutoScalingconn = awsAutoScaling.New(creds, c.Region, nil)
		log.Println("[INFO] Initializing AWS Go RDS connection")
		client.awsRDSconn = awsRDS.New(creds, c.Region, nil)
=======
>>>>>>> 53a75f63
	}

	if len(errs) > 0 {
		return nil, &multierror.Error{Errors: errs}
	}

	return &client, nil
}

// AWSAuth returns a valid aws.Auth object for access to AWS services, or
// an error if the authentication couldn't be resolved.
//
// TODO(mitchellh): Test in some way.
func (c *Config) AWSAuth() (aws.Auth, error) {
	auth, err := aws.GetAuth(c.AccessKey, c.SecretKey)
	if err == nil {
		// Store the accesskey and secret that we got...
		c.AccessKey = auth.AccessKey
		c.SecretKey = auth.SecretKey
	}

	return auth, err
}

// IsValidRegion returns true if the configured region is a valid AWS
// region and false if it's not
func (c *Config) IsValidRegion() bool {
	var regions = [11]string{"us-east-1", "us-west-2", "us-west-1", "eu-west-1",
		"eu-central-1", "ap-southeast-1", "ap-southeast-2", "ap-northeast-1",
		"sa-east-1", "cn-north-1", "us-gov-west-1"}

	for _, valid := range regions {
		if c.Region == valid {
			return true
		}
	}
	return false
}

// AWSRegion returns the configured region.
//
// TODO(mitchellh): Test in some way.
func (c *Config) AWSRegion() (aws.Region, error) {
	if c.Region != "" {
		if c.IsValidRegion() {
			return aws.Regions[c.Region], nil
		} else {
			return aws.Region{}, fmt.Errorf("Not a valid region: %s", c.Region)
		}
	}

	md, err := aws.GetMetaData("placement/availability-zone")
	if err != nil {
		return aws.Region{}, err
	}

	region := strings.TrimRightFunc(string(md), unicode.IsLetter)
	return aws.Regions[region], nil
}<|MERGE_RESOLUTION|>--- conflicted
+++ resolved
@@ -13,12 +13,8 @@
 	"github.com/mitchellh/goamz/rds"
 
 	awsGo "github.com/awslabs/aws-sdk-go/aws"
-<<<<<<< HEAD
-	awsAutoScaling "github.com/awslabs/aws-sdk-go/gen/autoscaling"
+	"github.com/awslabs/aws-sdk-go/gen/autoscaling"
 	awsRDS "github.com/awslabs/aws-sdk-go/gen/rds"
-=======
-	"github.com/awslabs/aws-sdk-go/gen/autoscaling"
->>>>>>> 53a75f63
 	"github.com/awslabs/aws-sdk-go/gen/route53"
 	"github.com/awslabs/aws-sdk-go/gen/s3"
 )
@@ -30,17 +26,6 @@
 }
 
 type AWSClient struct {
-<<<<<<< HEAD
-	ec2conn            *ec2.EC2
-	elbconn            *elb.ELB
-	autoscalingconn    *autoscaling.AutoScaling
-	s3conn             *s3.S3
-	rdsconn            *rds.Rds
-	r53conn            *route53.Route53
-	region             string
-	awsAutoScalingconn *awsAutoScaling.AutoScaling
-	awsRDSconn         *awsRDS.RDS
-=======
 	ec2conn         *ec2.EC2
 	elbconn         *elb.ELB
 	autoscalingconn *autoscaling.AutoScaling
@@ -48,7 +33,7 @@
 	rdsconn         *rds.Rds
 	r53conn         *route53.Route53
 	region          string
->>>>>>> 53a75f63
+	awsRDSconn      *awsRDS.RDS
 }
 
 // Client configures and returns a fully initailized AWSClient
@@ -93,13 +78,8 @@
 		// See http://docs.aws.amazon.com/general/latest/gr/sigv4_changes.html
 		log.Println("[INFO] Initializing Route53 connection")
 		client.r53conn = route53.New(creds, "us-east-1", nil)
-<<<<<<< HEAD
-		log.Println("[INFO] Initializing AWS Go AutoScaling connection")
-		client.awsAutoScalingconn = awsAutoScaling.New(creds, c.Region, nil)
 		log.Println("[INFO] Initializing AWS Go RDS connection")
 		client.awsRDSconn = awsRDS.New(creds, c.Region, nil)
-=======
->>>>>>> 53a75f63
 	}
 
 	if len(errs) > 0 {
